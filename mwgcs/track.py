import abc
import asdf
import astropy.units as u
from colossus.cosmology import cosmology
import matplotlib.pyplot as plt
from matplotlib import rc
import numpy as np
import random
from tqdm import tqdm
from scipy.optimize import curve_fit
from scipy.integrate import quad
from scipy.interpolate import interp1d
import astropy.constants as c
import symlib

from .sym import Simulation
from .form import lognorm_hurdle, sampleMilkyWayGCMF, sampleDwarfGCMF
from .evolve import getMassLossRate, getTidalTimescale, getTidalFrequency
# from .fit import MassProfile

########################################################################################################

class TreeTracker(abc.ABC):

    def __init__(self, catalog_path):
        # Note that the catalog has have been tagged!
        self.cluster_catalog = asdf.open(catalog_path)

    @abc.abstractmethod
    def write_tracking_catalog(self, **kwargs):
        pass


class SymphonyTracker(TreeTracker):

    def __init__(self, catalog_path):
        print("Reading in tree for tracking")
        super().__init__(self, catalog_path)

    
    

########################################################################################################
# def spawnSubhaloGC(ms):
#     mgc = lognorm_hurdle(ms)
#     gcm, _ = sampleMilkyWayGCMF(ms)
    
# class GCSystem():
#     def __init__(self, sim: Simulation, rsid: int):
#         self.sim = sim
#         self.rsid = rsid

#         self.infall_snap = self.sim.hist[rsid]["first_infall_snap"]

#         if self.infall_snap == -1:
#             raise ValueError("Subhalo has not infallen, no tracking possible (at this point)...")
        
#         # get stellar mass of the system
#         ok_rs = self.sim.rs['ok'][self.rsid]
        
#         # add max_snap variable
#         # snaps = np.arange(236)[ok_rs]

#         self.disrupt_snap = np.arange(236)[ok_rs][-1]

#         self.snaps = np.arange(self.infall_snap, 236, step=1, dtype=int)
        
#         times = sim.cosmo.hubbleTime(sim.z)
#         times = times[self.snaps]
#         self.dt = times[1:] - times[:-1]
        
#         # self.snaps = snaps[snaps >= self.infall_snap]

#         # talk to phil about this later
#         self.ms_infall = self.sim.um["m_star"][self.rsid, self.infall_snap]
        
        # add max_snap variable
        # snaps = np.arange(236)[ok_rs]

<<<<<<< HEAD
        # self.disrupt_snap = np.arange(236)[ok_rs][-1]

        # self.snaps = np.arange(self.infall_snap, 236, step=1, dtype=int)
=======
        self.disrupt_snap = np.arange(236)[ok_rs][-1]

        self.snaps = np.arange(self.infall_snap, 236, step=1, dtype=int)
        
        times = sim.cosmo.hubbleTime(sim.z)
        times = times[self.snaps]
        self.dt = times[1:] - times[:-1]
        
        # self.snaps = snaps[snaps >= self.infall_snap]

        # talk to phil about this later
        self.ms_infall = self.sim.um["m_star"][self.rsid, self.infall_snap]
        
        self.mgc = lognorm_hurdle(self.ms_infall)# system mass
        self.gcm, self.gc_mass_range = sampleDwarfGCMF(self.mgc)
>>>>>>> b603e0c467438675711b34f0e15d5ad2419feff4
        
        # times = sim.cosmo.hubbleTime(sim.z)
        # times = times[self.snaps]
        # self.dt = times[1:] - times[:-1]
        
        # # self.snaps = snaps[snaps >= self.infall_snap]

        # # talk to phil about this later
        # self.ms_infall = self.sim.um["m_star"][self.rsid, self.infall_snap]
        
        # self.mgc = lognorm_hurdle(self.ms_infall)# system mass
        # self.gcm, self.gc_mass_range = sampleDwarfGCMF(self.mgc)
        
#         self.gcm = np.array(self.gcm)
#         self.gc_mass_range = np.array(self.gc_mass_range)

#         stars, gals, ranks = symlib.tag_stars(sim.sim_dir, sim.gal_halo, target_subs=[self.rsid])

#         # this is the z=0 distribution of stars... 
#         # we can choose a PDF based on empirical models in a later update
#         prob = stars[self.rsid]['mp'] / np.sum(stars[self.rsid]['mp'])

#         tag_idx  = np.random.choice(
#             np.arange(len(prob)),
#             size = len(self.gcm),
#             replace = False,
#             p = prob)
        
<<<<<<< HEAD

#         # tag_idx is the particle index
#         self.tag_idx = tag_idx
#         self.profile = MassProfile(self.sim, self.infall_snap, self.rsid)
#         _ = self.profile.fit()

#     def getPositions(self, index, snap=None):

#         # if snap is None:
#         #     snap = self.sim.buffer_snap # starts out being the infall_snap

#         self.t = np.zeros(len(self.snaps)) # self.snap runs from infall_snap to 235
#         self.q = np.zeros((3, len(self.snaps)))

#         for i, sn in enumerate(tqdm(self.snaps[1:])):
#                 _particles = self.sim.getParticles(sn)[self.rsid] # call to symlib.Particles(sim_dir).read(snap, mode=mode)
#                 pos = _particles["x"][self.tag_idx[index]] # tag_idx are the indices of GC tags
#                 self.t[i+1] = self.t[i] + self.dt[i]
#                 self.q[:, i] = pos

#         return self.t, self.q
        

#     def evolve(self, index, snap=None):
#         # index here is the index of the tag_idx array
#         if snap is None:
#             snap = self.sim.buffer_snap
        
#         self.t = np.zeros(len(self.snaps))
#         self.r = np.zeros(len(self.snaps))
#         self.lam = np.zeros(len(self.snaps))
#         self.potential_flag = np.ones(len(self.snaps)+1, dtype=bool)
#         self.profile_params = []
        
#         self.evolved_mass = np.zeros(len(self.snaps)+1)
#         self.evolved_mass[0] = self.gcm[index]

#         # old way of doing this
#         for i, sn in tqdm(enumerate(self.snaps[1:])):
#             _particles = self.sim.getParticles(sn)[self.rsid]
#             pos = _particles["x"][self.tag_idx[index]]

#             subhalo_flag = sn >= self.disrupt_snap

#             potential_sh_id = self.rsid
            
#             if subhalo_flag:
#                 if sn == self.disrupt_snap:
#                     print('Subhalo disrupted... switching potential.')
#                 potential_sh_id = 0
            
#             q_subhalo = self.sim.rs[self.rsid, sn]['x']
#             q_ext     = self.sim.rs[0, sn]['x']
            
#             r_subhalo = np.sqrt(np.sum((pos - q_subhalo)**2))
#             r_ext     = np.sqrt(np.sum((pos - q_ext)**2))
            
#             m = self.evolved_mass[i]

#             # create a lookup table for this
#             # consider alternative constructor for MassProfile class
#             self.profile = MassProfile(self.sim, sn, potential_sh_id)
#             self.profile.fit()
            
#             # todo: add baryons
#             lam = self.profile.profile.tidalStrength(
#                 [r_subhalo, 0., 0.],
#                 [r_ext,     0., 0.],
#                 self.sim.rs[0, sn]['rvir'],
#                 self.sim.um["m_star"][0, sn],
#                 subhalo_flag)

#             self.lam[i] = lam

#         # masses = CMassLoss(
#         #     self.gcm[index],
#         #     self.lam,
#         #     end_idx,
#         #     dt)

#             # CMassLoss(m0, l, end_idx, dt)
#             mass_loss = getMassLossRate(m, lam) * self.dt[i]
#             freq = getTidalFrequency(lam)
#             timescale = getTidalTimescale(m, lam)

#             self.potential_flag[i] = subhalo_flag
#             self.evolved_mass[i+1] = m + mass_loss
#             self.t[i] += self.dt[i]
#             self.r[i] = r_ext if subhalo_flag else r_subhalo
            
#             self.profile_params.append(self.profile.profile_params)

#         print("done")

<<<<<<< HEAD
########################################################################################################
=======
########################################################################################################
=======
        # tag_idx is the particle index
        self.tag_idx = tag_idx
        self.profile = MassProfile(self.sim, self.infall_snap, self.rsid)
        _ = self.profile.fit()

    def getPositions(self, index, snap=None):

        # if snap is None:
        #     snap = self.sim.buffer_snap # starts out being the infall_snap

        self.t = np.zeros(len(self.snaps)) # self.snap runs from infall_snap to 235
        self.q = np.zeros((3, len(self.snaps)))

        for i, sn in enumerate(tqdm(self.snaps[1:])):
                _particles = self.sim.getParticles(sn)[self.rsid] # call to symlib.Particles(sim_dir).read(snap, mode=mode)
                pos = _particles["x"][self.tag_idx[index]] # tag_idx are the indices of GC tags
                self.t[i+1] = self.t[i] + self.dt[i]
                self.q[:, i] = pos

        return self.t, self.q
        

    def evolve(self, index, snap=None):
        # index here is the index of the tag_idx array
        if snap is None:
            snap = self.sim.buffer_snap
        
        self.t = np.zeros(len(self.snaps))
        self.r = np.zeros(len(self.snaps))
        self.lam = np.zeros(len(self.snaps))
        self.potential_flag = np.ones(len(self.snaps)+1, dtype=bool)
        self.profile_params = []
        
        self.evolved_mass = np.zeros(len(self.snaps)+1)
        self.evolved_mass[0] = self.gcm[index]

        # old way of doing this
        for i, sn in tqdm(enumerate(self.snaps[1:])):
            _particles = self.sim.getParticles(sn)[self.rsid]
            pos = _particles["x"][self.tag_idx[index]]

            subhalo_flag = sn >= self.disrupt_snap

            potential_sh_id = self.rsid
            
            if subhalo_flag:
                if sn == self.disrupt_snap:
                    print('Subhalo disrupted... switching potential.')
                potential_sh_id = 0
            
            q_subhalo = self.sim.rs[self.rsid, sn]['x']
            q_ext     = self.sim.rs[0, sn]['x']
            
            r_subhalo = np.sqrt(np.sum((pos - q_subhalo)**2))
            r_ext     = np.sqrt(np.sum((pos - q_ext)**2))
            
            m = self.evolved_mass[i]

            # create a lookup table for this
            # consider alternative constructor for MassProfile class
            self.profile = MassProfile(self.sim, sn, potential_sh_id)
            self.profile.fit()
            
            # todo: add baryons
            lam = self.profile.profile.tidalStrength(
                [r_subhalo, 0., 0.],
                [r_ext,     0., 0.],
                self.sim.rs[0, sn]['rvir'],
                self.sim.um["m_star"][0, sn],
                subhalo_flag)

            self.lam[i] = lam

        # masses = CMassLoss(
        #     self.gcm[index],
        #     self.lam,
        #     end_idx,
        #     dt)

            # CMassLoss(m0, l, end_idx, dt)
            mass_loss = getMassLossRate(m, lam) * self.dt[i]
            freq = getTidalFrequency(lam)
            timescale = getTidalTimescale(m, lam)

            self.potential_flag[i] = subhalo_flag
            self.evolved_mass[i+1] = m + mass_loss
            self.t[i] += self.dt[i]
            self.r[i] = r_ext if subhalo_flag else r_subhalo
            
            self.profile_params.append(self.profile.profile_params)

        print("done")

        
>>>>>>> b603e0c467438675711b34f0e15d5ad2419feff4
        
>>>>>>> 75a40ef3
<|MERGE_RESOLUTION|>--- conflicted
+++ resolved
@@ -77,27 +77,9 @@
         # add max_snap variable
         # snaps = np.arange(236)[ok_rs]
 
-<<<<<<< HEAD
         # self.disrupt_snap = np.arange(236)[ok_rs][-1]
 
         # self.snaps = np.arange(self.infall_snap, 236, step=1, dtype=int)
-=======
-        self.disrupt_snap = np.arange(236)[ok_rs][-1]
-
-        self.snaps = np.arange(self.infall_snap, 236, step=1, dtype=int)
-        
-        times = sim.cosmo.hubbleTime(sim.z)
-        times = times[self.snaps]
-        self.dt = times[1:] - times[:-1]
-        
-        # self.snaps = snaps[snaps >= self.infall_snap]
-
-        # talk to phil about this later
-        self.ms_infall = self.sim.um["m_star"][self.rsid, self.infall_snap]
-        
-        self.mgc = lognorm_hurdle(self.ms_infall)# system mass
-        self.gcm, self.gc_mass_range = sampleDwarfGCMF(self.mgc)
->>>>>>> b603e0c467438675711b34f0e15d5ad2419feff4
         
         # times = sim.cosmo.hubbleTime(sim.z)
         # times = times[self.snaps]
@@ -126,7 +108,6 @@
 #             replace = False,
 #             p = prob)
         
-<<<<<<< HEAD
 
 #         # tag_idx is the particle index
 #         self.tag_idx = tag_idx
@@ -221,105 +202,4 @@
 
 #         print("done")
 
-<<<<<<< HEAD
 ########################################################################################################
-=======
-########################################################################################################
-=======
-        # tag_idx is the particle index
-        self.tag_idx = tag_idx
-        self.profile = MassProfile(self.sim, self.infall_snap, self.rsid)
-        _ = self.profile.fit()
-
-    def getPositions(self, index, snap=None):
-
-        # if snap is None:
-        #     snap = self.sim.buffer_snap # starts out being the infall_snap
-
-        self.t = np.zeros(len(self.snaps)) # self.snap runs from infall_snap to 235
-        self.q = np.zeros((3, len(self.snaps)))
-
-        for i, sn in enumerate(tqdm(self.snaps[1:])):
-                _particles = self.sim.getParticles(sn)[self.rsid] # call to symlib.Particles(sim_dir).read(snap, mode=mode)
-                pos = _particles["x"][self.tag_idx[index]] # tag_idx are the indices of GC tags
-                self.t[i+1] = self.t[i] + self.dt[i]
-                self.q[:, i] = pos
-
-        return self.t, self.q
-        
-
-    def evolve(self, index, snap=None):
-        # index here is the index of the tag_idx array
-        if snap is None:
-            snap = self.sim.buffer_snap
-        
-        self.t = np.zeros(len(self.snaps))
-        self.r = np.zeros(len(self.snaps))
-        self.lam = np.zeros(len(self.snaps))
-        self.potential_flag = np.ones(len(self.snaps)+1, dtype=bool)
-        self.profile_params = []
-        
-        self.evolved_mass = np.zeros(len(self.snaps)+1)
-        self.evolved_mass[0] = self.gcm[index]
-
-        # old way of doing this
-        for i, sn in tqdm(enumerate(self.snaps[1:])):
-            _particles = self.sim.getParticles(sn)[self.rsid]
-            pos = _particles["x"][self.tag_idx[index]]
-
-            subhalo_flag = sn >= self.disrupt_snap
-
-            potential_sh_id = self.rsid
-            
-            if subhalo_flag:
-                if sn == self.disrupt_snap:
-                    print('Subhalo disrupted... switching potential.')
-                potential_sh_id = 0
-            
-            q_subhalo = self.sim.rs[self.rsid, sn]['x']
-            q_ext     = self.sim.rs[0, sn]['x']
-            
-            r_subhalo = np.sqrt(np.sum((pos - q_subhalo)**2))
-            r_ext     = np.sqrt(np.sum((pos - q_ext)**2))
-            
-            m = self.evolved_mass[i]
-
-            # create a lookup table for this
-            # consider alternative constructor for MassProfile class
-            self.profile = MassProfile(self.sim, sn, potential_sh_id)
-            self.profile.fit()
-            
-            # todo: add baryons
-            lam = self.profile.profile.tidalStrength(
-                [r_subhalo, 0., 0.],
-                [r_ext,     0., 0.],
-                self.sim.rs[0, sn]['rvir'],
-                self.sim.um["m_star"][0, sn],
-                subhalo_flag)
-
-            self.lam[i] = lam
-
-        # masses = CMassLoss(
-        #     self.gcm[index],
-        #     self.lam,
-        #     end_idx,
-        #     dt)
-
-            # CMassLoss(m0, l, end_idx, dt)
-            mass_loss = getMassLossRate(m, lam) * self.dt[i]
-            freq = getTidalFrequency(lam)
-            timescale = getTidalTimescale(m, lam)
-
-            self.potential_flag[i] = subhalo_flag
-            self.evolved_mass[i+1] = m + mass_loss
-            self.t[i] += self.dt[i]
-            self.r[i] = r_ext if subhalo_flag else r_subhalo
-            
-            self.profile_params.append(self.profile.profile_params)
-
-        print("done")
-
-        
->>>>>>> b603e0c467438675711b34f0e15d5ad2419feff4
-        
->>>>>>> 75a40ef3
